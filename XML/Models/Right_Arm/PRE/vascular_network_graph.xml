<?xml version="1.0" encoding="utf-8"?>
<!--Vascular Network Model: graph description-->
<NetworkGraph id="1" version="3.0"
xmlns:xsi="http://www.w3.org/2001/XMLSchema-instance"
xsi:noNamespaceSchemaLocation="vascular_network_v3.2.xsd">
    <case>
<<<<<<< HEAD
        <patient_id>00000</patient_id>
        <visit>V0 (pre-OP)</visit>
    </case>
<nodes>
=======
    <patient_id>00000</patient_id>
    <visit>V0 (pre-OP)</visit>
  </case>
  <nodes>
>>>>>>> b234c9ca
    <node type="inflow" id="1" name="heart"/>
    <node id="2"/>
    <node id="3"/>
    <node type="downstream network" id="4" name="wk_left_carotid">
        <properties>
            <windkessel>
                <expression>$WindkesselRel[wk_left_carotid] = (($mean_pressure[])/(0.07*$cardiac_output[]))*(133.3223684211*6.0e7)</expression>
            </windkessel>
        </properties>
    </node>
    <node id="5"/>
    <node type="downstream network" id="6" name="wk_aorta">
        <properties>
            <windkessel>
                <expression>$WindkesselRel[wk_aorta] = (($mean_pressure[])/($cardiac_output[]-(2*$brachial_flow[]+0.15*$cardiac_output[])))*(133.3223684211*6.0e7)</expression>
            </windkessel>
        </properties>
    </node>
    <node id="7"/>
    <node type="downstream network" id="8" name="wk_vertebral">
        <properties>
            <windkessel>
                <expression>$WindkesselRel[wk_vertebral] = (($mean_pressure[])/(0.005*$cardiac_output[]))*(133.3223684211*6.0e7)</expression>
            </windkessel>
        </properties>
    </node>
    <node id="9"/>
    <node id="10"/>
    <node id="11"/>
    <node id="12"/>
    <node id="13"/>
    <node type="downstream network" id="14" name="wk_interosseous">
        <properties>
            <windkessel>
                <expression>$WindkesselRel[wk_interosseous] = (($mean_pressure[])/(0.39*$ulnar_flow[]))*(133.3223684211*6.0e7)</expression>
            </windkessel>
        </properties>
    </node>
    <node id="15"/>
    <node id="16"/>
    <node id="17"/>
    <node type="downstream network" id="18" name="wk_left_subclavian">
        <properties>
            <windkessel>
                <expression>$WindkesselRel[wk_left_subclavian] = (($mean_pressure[])/($brachial_flow[]+0.005*$cardiac_output[]))*(133.3223684211*6.0e7)</expression>
            </windkessel>
        </properties>
    </node>
    <node id="19"/>
    <node type="downstream network" id="20" name="wk_right_carotid">
        <properties>
            <windkessel>
                <expression>$WindkesselRel[wk_right_carotid] = (($mean_pressure[])/(0.07*$cardiac_output[]))*(133.3223684211*6.0e7)</expression>
            </windkessel>
        </properties>
    </node>
    <node id="21"/>
    <node id="22"/>
    <node id="23"/>
    <node id="24"/>
    <node id="25"/>
    <node id="26"/>
    <node type="downstream network" id="27" name="wk_thumb_finger">
        <properties>
            <windkessel>
                <expression>$WindkesselRel[wk_thumb_finger] = (($mean_pressure[])/(($radial_flow[]+0.61*$ulnar_flow[])*0.2))*(133.3223684211*6.0e7)</expression>
            </windkessel>
        </properties>
    </node>
    <node type="downstream network" id="28" name="wk_index_finger">
        <properties>
            <windkessel>
                <expression>$WindkesselRel[wk_index_finger] = (($mean_pressure[])/(($radial_flow[]+0.61*$ulnar_flow[])*0.2))*(133.3223684211*6.0e7)</expression>
            </windkessel>
        </properties>
    </node>
    <node type="downstream network" id="29" name="wk_middle_finger">
        <properties>
            <windkessel>
                <expression>$WindkesselRel[wk_middle_finger] = (($mean_pressure[])/(($radial_flow[]+0.61*$ulnar_flow[])*0.2))*(133.3223684211*6.0e7)</expression>
            </windkessel>
        </properties>
    </node>
    <node type="downstream network" id="30" name="wk_ring_finger">
        <properties>
            <windkessel>
                <expression>$WindkesselRel[wk_ring_finger] = (($mean_pressure[])/(($radial_flow[]+0.61*$ulnar_flow[])*0.2))*(133.3223684211*6.0e7)</expression>
            </windkessel>
        </properties>
    </node>
    <node type="downstream network" id="31" name="wk_little_finger">
        <properties>
            <windkessel>
                <expression>$WindkesselRel[wk_little_finger] = (($mean_pressure[])/(($radial_flow[]+0.61*$ulnar_flow[])*0.2))*(133.3223684211*6.0e7)</expression>
            </windkessel>
        </properties>
    </node>
</nodes>
    <superedges>
        <superedge id="1" name="body">
            <superedges>
                <superedge id="2" name="aorta">
                    <edgesIds>
                        <edgeIds edge_id="1"/>
                        <edgeIds edge_id="2"/>
                        <edgeIds edge_id="4"/>
                        <edgeIds edge_id="5"/>
                    </edgesIds>
                </superedge>
                <superedge id="6" name="innominate">
                    <edgesIds>
                        <edgeIds edge_id="19"/>
                    </edgesIds>
                </superedge>
                <superedge id="7" name="carotid">
                    <edgesIds>
                        <edgeIds edge_id="3"/>
                        <edgeIds edge_id="20"/>
                    </edgesIds>
                </superedge>
                <superedge id="9" name="subclavian">
                    <edgesIds>
                        <edgeIds edge_id="6"/>
                        <edgeIds edge_id="8"/>
                        <edgeIds edge_id="18"/>
                    </edgesIds>
                </superedge>
                <superedge id="12" name="vertebral">
                    <edgesIds>
                        <edgeIds edge_id="7"/>
                    </edgesIds>
                </superedge>
            </superedges>
        </superedge>
        <superedge id="13" name="arm">
            <superedges>
                <superedge id="14" name="axillarian">
                    <edgesIds>
                        <edgeIds edge_id="9"/>
                    </edgesIds>
                </superedge>
                <superedge id="15" name="brachial">
                    <edgesIds>
                        <edgeIds edge_id="10"/>
                        <edgeIds edge_id="11"/>
                    </edgesIds>
                </superedge>
                <superedge id="16" name="radial">
                    <edgesIds>
                        <edgeIds edge_id="12"/>
                        <edgeIds edge_id="13"/>
                    </edgesIds>
                </superedge>
                <superedge id="17" name="ulnar">
                    <edgesIds>
                        <edgeIds edge_id="14"/>
                        <edgeIds edge_id="15"/>
                        <edgeIds edge_id="16"/>
                    </edgesIds>
                </superedge>
                <superedge id="18" name="interosseous">
                    <edgesIds>
                        <edgeIds edge_id="17"/>
                    </edgesIds>
                </superedge>
            </superedges>
        </superedge>
        <superedge id="19" name="hand">
            <superedges>
                <superedge id="20" name="palmar_arch">
                    <edgesIds>
                        <edgeIds edge_id="21"/>
                        <edgeIds edge_id="22"/>
                        <edgeIds edge_id="23"/>
                        <edgeIds edge_id="24"/>
                        <edgeIds edge_id="25"/>
                        <edgeIds edge_id="26"/>
                    </edgesIds>
                </superedge>
                <superedge id="21" name="fingers">
                    <edgesIds>
                        <edgeIds edge_id="27"/>
                        <edgeIds edge_id="28"/>
                        <edgeIds edge_id="29"/>
                        <edgeIds edge_id="30"/>
                        <edgeIds edge_id="31"/>
                    </edgesIds>
                </superedge>
            </superedges>
        </superedge>
    </superedges>
<edges>
    <edge node2_id="2" node1_id="1" side="arterial" id="1" name="aorta_asc">
        <geometry>
            <length accuracy="10%" unit="m" source="US">
                <expression>$Length{aorta_asc} = (0.072*$age[]+2.088)*1e-2</expression>
            </length>
        </geometry>
        <properties>
            <radius_array accuracy="10%" unit="m" source="US">
                <value s="0.0">
                    <expression>$Radius{aorta_asc,0.0} = (14.1+0.13*$age[]+5.8*$bsa[]+(0.04*$age[]-1.09)*$gender[])*0.5e-3</expression>
                </value>
                <value s="1.0">
                    <expression>$Radius{aorta_asc,1.0} = $Radius{aortich_arch_A_1,0.0}*1.0</expression>
                </value>
            </radius_array>
            <wall_thickness>
                <expression>$WallThickness[aorta_asc] = $Radius[aorta_asc] * $aorta_ratio[]</expression>
            </wall_thickness>
            <compliance>
                <expression>$Compliance{aorta_asc} = (((18.75-0.15*$age[])*$K_C[]+8.25*(1-$K_C[]))*(1-$K_C1[])+(((18.75-0.15*($age[]+20))*$K_C[]+8.25*(1-$K_C[]))*$K_C1[]))*1e-9</expression>
            </compliance>
        </properties>
    </edge>
    <edge node2_id="3" node1_id="2" side="arterial" id="2" name="aortich_arch_A_1">
        <geometry>
            <length accuracy="10%" unit="m" source="US">
                <expression>$Length{aortich_arch_A_1} = (0.018*$age[]+0.522)*1e-2</expression>
            </length>
        </geometry>
        <properties>
            <radius_array accuracy="10%" unit="m" source="US">
                <value s="0.0">
                    <expression>$Radius{aortich_arch_A_1,0.0} = (((((14.1+0.13*$age[]+5.8*$bsa[]+(0.04*$age[]-1.09)*$gender[])*0.5e-3)-$Radius{aortich_Arch_B_and_thoracic_aorta,1.0})/(0.5*$Length{aortich_Arch_B_and_thoracic_aorta}+1.33*$Length{aortich_arch_A_1}+$Length{aortich_arch_A_2}+0.5*$Length{aorta_asc}))*(0.5*$Length{aortich_Arch_B_and_thoracic_aorta}+0.83*$Length{aortich_arch_A_1}+$Length{aortich_arch_A_2}))+$Radius{aortich_Arch_B_and_thoracic_aorta,1.0}</expression>
                </value>
                <value s="1.0">
                    <expression>$Radius{aortich_arch_A_1,1.0} = $Radius{aortich_arch_A_2,0.0}*1.0</expression>
                </value>
            </radius_array>
            <wall_thickness>
                <expression>$WallThickness[aortich_arch_A_1] = $Radius[aortich_arch_A_1] * $aorta_ratio[]</expression>
            </wall_thickness>
            <compliance>
                <expression>$Compliance{aortich_arch_A_1} = (((18.75-0.15*$age[])*$K_C[]+8.25*(1-$K_C[]))*(1-$K_C1[])+(((18.75-0.15*($age[]+20))*$K_C[]+8.25*(1-$K_C[]))*$K_C1[]))*1e-9</expression>
            </compliance>
        </properties>
    </edge>
    <edge node2_id="4" node1_id="3" side="arterial" id="3" name="left_carotid">
        <geometry>
            <length accuracy="10%" unit="m" source="US">
                <expression>$Length{left_carotid} = (0.126*$height[])*1e-2</expression>
            </length>
        </geometry>
        <properties>
            <radius accuracy="10%" unit="m" source="US">
                <expression>$Radius{left_carotid} = (6.61*$gender[]+5.82*(1-$gender[]))*0.5e-3</expression>
            </radius>
            <wall_thickness>
                <expression>$WallThickness[left_carotid] = $Radius[left_carotid] * $carotid_ratio[]</expression>
            </wall_thickness>
            <compliance>
                <expression>$Compliance{left_carotid} = (((-0.0085*$age[]+1.135)*$gender[]+(-0.0108*$age[]+0.9942)*(1-$gender[]))*(1-$K_C1[])+((-0.0085*$age[]+1.135)*$gender[]+(-0.0108*($age[]+20)+0.9942)*(1-$gender[]))*($K_C1[]))*1e-9</expression>
            </compliance>
        </properties>
    </edge>
    <edge node2_id="5" node1_id="3" side="arterial" id="4" name="aortich_arch_A_2">
        <geometry>
            <length accuracy="10%" unit="m" source="US">
                <expression>$Length{aortich_arch_A_2} = (0.0108*$age[]+0.3132)*1e-2</expression>
            </length>
        </geometry>
        <properties>
            <radius_array accuracy="10%" unit="m" source="US">
                <value s="0.0">
                    <expression>$Radius{aortich_arch_A_2,0.0} = (((((14.1+0.13*$age[]+5.8*$bsa[]+(0.04*$age[]-1.09)*$gender[])*0.5e-3)-$Radius{aortich_Arch_B_and_thoracic_aorta,1.0})/(0.5*$Length{aortich_Arch_B_and_thoracic_aorta}+1.33*$Length{aortich_arch_A_1}+$Length{aortich_arch_A_2}+0.5*$Length{aorta_asc}))*(0.5*$Length{aortich_Arch_B_and_thoracic_aorta}+0.33*$Length{aortich_arch_A_1}+0.5*$Length{aortich_arch_A_2}))+$Radius{aortich_Arch_B_and_thoracic_aorta,1.0}</expression>
                </value>
                <value s="1.0">
                    <expression>$Radius{aortich_arch_A_2,1.0} = $Radius{aortich_Arch_B_and_thoracic_aorta,0.0}*1.0</expression>
                </value>
            </radius_array>
            <wall_thickness>
                <expression>$WallThickness[aortich_arch_A_2] = $Radius[aortich_arch_A_2] * $aorta_ratio[]</expression>
            </wall_thickness>
            <compliance>
                <expression>$Compliance{aortich_arch_A_2} = (((18.75-0.15*$age[])*$K_C[]+8.25*(1-$K_C[]))*(1-$K_C1[])+(((18.75-0.15*($age[]+20))*$K_C[]+8.25*(1-$K_C[]))*$K_C1[]))*1e-9</expression>
            </compliance>
        </properties>
    </edge>
    <edge node2_id="6" node1_id="5" side="arterial" id="5" name="aortich_Arch_B_and_thoracic_aorta">
        <geometry>
            <length accuracy="10%" unit="m" source="US">
                <expression>$Length{aortich_Arch_B_and_thoracic_aorta} = (-1.59138+0.09042*$height[])*1e-2</expression>
            </length>
        </geometry>
        <properties>
            <radius_array accuracy="10%" unit="m" source="US">
                <value s="0.0">
                    <expression>$Radius{aortich_Arch_B_and_thoracic_aorta,0.0} = (((((14.1+0.13*$age[]+5.8*$bsa[]+(0.04*$age[]-1.09)*$gender[])*0.5e-3)-$Radius{aortich_Arch_B_and_thoracic_aorta,1.0})/(0.5*$Length{aortich_Arch_B_and_thoracic_aorta}+1.33*$Length{aortich_arch_A_1}+$Length{aortich_arch_A_2}+0.5*$Length{aorta_asc}))*0.5*$Length{aortich_Arch_B_and_thoracic_aorta})+$Radius{aortich_Arch_B_and_thoracic_aorta,1.0}</expression>
                </value>
                <value s="1.0">
                    <expression>$Radius{aortich_Arch_B_and_thoracic_aorta,1.0} = (7.73+0.11*$age[]+4.91*$bsa[]+(0.02*$age[]+0.41)*$gender[])*0.5e-3</expression>
                </value>
            </radius_array>
            <wall_thickness>
                <expression>$WallThickness[aortich_Arch_B_and_thoracic_aorta] = $Radius[aortich_Arch_B_and_thoracic_aorta] * $aorta_ratio[]</expression>
            </wall_thickness>
            <compliance>
                <expression>$Compliance{aortich_Arch_B_and_thoracic_aorta} = (((18.75-0.15*$age[])*$K_C[]+8.25*(1-$K_C[]))*(1-$K_C1[])+(((18.75-0.15*($age[]+20))*$K_C[]+8.25*(1-$K_C[]))*$K_C1[]))*1e-9</expression>
            </compliance>
        </properties>
    </edge>
    <edge node2_id="7" node1_id="19" side="arterial" id="6" name="right_subclavian_A">
        <geometry>
            <length accuracy="10%" unit="m" source="US">
                <expression>$Length{right_subclavian_A} = (0.01935*$height[])*1e-2</expression>
            </length>
        </geometry>
        <properties>
            <radius_array accuracy="10%" unit="m" source="US">
                <value s="0.0">
                    <expression>$Radius{right_subclavian_A,0.0} = 5.13*$bsa[]*0.5e-3</expression>
                </value>
                <value s="1.0">
                    <expression>$Radius{right_subclavian_A,1.0} = $Radius{right_subclavian_A,0.0}*0.95</expression>
                </value>
            </radius_array>
            <wall_thickness>
                <expression>$WallThickness[right_subclavian_A] = $Radius[right_subclavian_A] * $upper_arm_2_ratio[]</expression>
            </wall_thickness>
            <compliance>
                <expression>$Compliance{right_subclavian_A} = (((-0.0085*$age[]+1.135)*$gender[]+(-0.0108*$age[]+0.9942)*(1-$gender[]))*(1-$K_C1[])+((-0.0085*$age[]+1.135)*$gender[]+(-0.0108*($age[]+20)+0.9942)*(1-$gender[]))*($K_C1[]))*1e-9</expression>
            </compliance>
        </properties>
    </edge>
    <edge node2_id="8" node1_id="7" side="arterial" id="7" name="vertebral">
        <geometry>
            <length accuracy="10%" unit="m" source="US">
                <expression>$Length{vertebral} = (0.0882*$height[])*1e-2</expression>
            </length>
        </geometry>
        <properties>
            <radius_array accuracy="10%" unit="m" source="US">
                <value s="0.0">
                    <expression>$Radius{vertebral,0.0} = $K_ver[]*0.5e-3</expression>
                </value>
                <value s="1.0">
                    <expression>$Radius{vertebral,1.0} = $Radius{vertebral,0.0}*0.95</expression>
                </value>
            </radius_array>
            <wall_thickness>
                <expression>$WallThickness[vertebral] = $Radius[vertebral] * $vertebral_ratio[]</expression>
            </wall_thickness>
            <compliance>
                <expression>$Compliance{vertebral} = (((-0.0085*$age[]+1.135)*$gender[]+(-0.0108*$age[]+0.9942)*(1-$gender[]))*(1-$K_C1[])+((-0.0085*$age[]+1.135)*$gender[]+(-0.0108*($age[]+20)+0.9942)*(1-$gender[]))*($K_C1[]))*1e-9</expression>
            </compliance>
        </properties>
    </edge>
    <edge node2_id="9" node1_id="7" side="arterial" id="8" name="right_subclavian_B">
        <geometry>
            <length accuracy="10%" unit="m" source="US">
                <expression>$Length{right_subclavian_B} = (0.0496*$height[])*1e-2</expression>
            </length>
        </geometry>
        <properties>
            <radius_array accuracy="10%" unit="m" source="US">
                <value s="0.0">
                    <expression>$Radius{right_subclavian_B,0.0} = ((((5.13*$bsa[])**2)-($K_ver[]**2))**0.5)*0.5e-3</expression>
                </value>
                <value s="1.0">
                    <expression>$Radius{right_subclavian_B,1.0} =$Radius{axillarian,0.0}*1.0</expression>
                </value>
            </radius_array>
            <wall_thickness>
                <expression>$WallThickness[right_subclavian_B] = $Radius[right_subclavian_B] * $upper_arm_ratio[]</expression>
            </wall_thickness>
            <compliance>
                <expression>$Compliance{right_subclavian_B} = ((-0.0148*$age[]+1.4008)*(1-$K_C1[])+(-0.0148*($age[]+20)+1.4008)*($K_C1[]))*1e-9</expression>
            </compliance>
        </properties>
    </edge>
    <edge node2_id="10" node1_id="9" side="arterial" id="9" name="axillarian">
        <geometry>
            <length accuracy="10%" unit="m" source="US">
                <expression>$Length{axillarian} = (0.0608715*$height[])*1e-2</expression>
            </length>
        </geometry>
        <properties>
            <radius_array accuracy="10%" unit="m" source="US">
                <value s="0.0">
                    <expression>$Radius{axillarian,0.0} =$Radius{brachial_prox,0.0}*(1.51*$gender[]+1.42*(1.0-$gender[]))</expression>
                </value>
                <value s="1.0">
                    <expression>$Radius{axillarian,1.0} =$Radius{brachial_prox,0.0}*1.0</expression>
                </value>
            </radius_array>
            <wall_thickness>
                <expression>$WallThickness[axillarian] = $Radius[axillarian] * $upper_arm_ratio[]</expression>
            </wall_thickness>
            <compliance>
                <expression>$Compliance{axillarian} = ((-0.0148*$age[]+1.4008)*(1-$K_C1[])+(-0.0148*($age[]+20)+1.4008)*($K_C1[]))*1e-9</expression>
            </compliance>
        </properties>
    </edge>
    <edge node2_id="11" node1_id="10" side="arterial" id="10" name="brachial_prox">
        <geometry>
            <length accuracy="10%" unit="m" source="US">
                <expression>$Length{brachial_prox} = (0.08625*$height[])*1e-2</expression>
            </length>
        </geometry>
        <properties>
            <radius_array accuracy="10%" unit="m" source="US">
                <value s="0.0">
                    <expression>$Radius{brachial_prox,0.0} =$Radius{brachial_prox,1.0}*1.045</expression>
                </value>
                <value s="1.0">
                    <expression>$Radius{brachial_prox,1.0} =((0.0083*$age[]+4.3673)*$gender[]+(0.0184*$age[]+2.23746)*(1-$gender[]))*0.5e-3</expression>
                </value>
            </radius_array>
            <wall_thickness>
                <expression>$WallThickness[brachial_prox] = $Radius[brachial_prox] * $upper_arm_2_ratio[]</expression>
            </wall_thickness>
            <compliance>
                <expression>$Compliance{brachial_prox} = (-0.002*$age[]+0.2587)*1e-9</expression>
            </compliance>
            <leakage>
                <expression>$QLeakage[brachial_prox] = (($mean_pressure[])/($brachial_flow[]-$radial_flow[]-$ulnar_flow[]))*(133.3223684211*6.0e7)</expression>
            </leakage>
        </properties>
    </edge>
    <edge node2_id="12" node1_id="11" side="arterial" id="11" name="brachial_dist">
        <geometry>
            <length accuracy="10%" unit="m" source="US">
                <expression>$Length{brachial_dist} = (0.02875*$height[])*1e-2</expression>
            </length>
        </geometry>
        <properties>
            <radius_array accuracy="10%" unit="m" source="US">
                <value s="0.0">
                    <expression>$Radius{brachial_dist,0.0} =((0.0083*$age[]+4.3673)*$gender[]+(0.0184*$age[]+2.3746)*(1-$gender[]))*0.5e-3</expression>
                </value>
                <value s="1.0">
                    <expression>$Radius{brachial_dist,1.0} =$Radius{brachial_dist,0.0}*0.985</expression>
                </value>
            </radius_array>
            <wall_thickness>
                <expression>$WallThickness[brachial_dist] = $Radius[brachial_dist] * $lower_arm_ratio[]</expression>
            </wall_thickness>
            <compliance>
                <expression>$Compliance{brachial_dist} = (-0.0005*$age[]+0.105)*1e-9</expression>
            </compliance>
            <leakage>
                <expression>$QLeakage[brachial_dist] = (($mean_pressure[])/($brachial_flow[]-$radial_flow[]-$ulnar_flow[]))*(133.3223684211*6.0e7)</expression>
            </leakage>
        </properties>
    </edge>
    <edge node2_id="16" node1_id="12" side="arterial" id="12" name="radial_prox">
        <geometry>
            <length accuracy="10%" unit="m" source="US">
                <expression>$Length{radial_prox} = (0.09855*$height[])*1e-2</expression>
            </length>
        </geometry>
        <properties>
            <radius_array accuracy="10%" unit="m" source="US">
                <value s="0.0">
                    <expression>$Radius{radial_prox,0.0} = 1.25*$Radius{radial_prox,1.0}</expression>
                </value>
                <value s="1.0">
                    <expression>$Radius{radial_prox,1.0} = 0.52*$Radius{brachial_dist,1.0}</expression>
                </value>
            </radius_array>
            <wall_thickness>
                <expression>$WallThickness[radial_prox] = $Radius[radial_prox] * $lower_arm_ratio[]</expression>
            </wall_thickness>
            <young_modulus accuracy="10%" unit="Pa" source="US">
                <scalar>2.68e+06</scalar>
            </young_modulus>
        </properties>
    </edge>
    <edge node2_id="17" node1_id="16" side="arterial" id="13" name="radial_dist">
        <geometry>
            <length accuracy="10%" unit="m" source="US">
                <expression>$Length{radial_dist} = (0.03285*$height[])*1e-2</expression>
            </length>
        </geometry>
        <properties>
            <radius_array accuracy="10%" unit="m" source="US">
                <value s="0.0">
                    <expression>$Radius{radial_dist,0.0} = $Radius{radial_prox,1.0}*1.0</expression>
                </value>
                <value s="1.0">
                    <expression>$Radius{radial_dist,1.0} = 0.923*$Radius{radial_prox,1.0}</expression>
                </value>
            </radius_array>
            <wall_thickness>
                <expression>$WallThickness[radial_dist] = $Radius[radial_dist] * $lower_arm_ratio[]</expression>
            </wall_thickness>
            <young_modulus accuracy="10%" unit="Pa" source="US">
                <scalar>2.68e+06</scalar>
            </young_modulus>
        </properties>
    </edge>
    <edge node2_id="13" node1_id="12" side="arterial" id="14" name="ulnar_prox">
        <geometry>
            <length accuracy="10%" unit="m" source="US">
                <expression>$Length{ulnar_prox} = (0.02628*$height[])*1e-2</expression>
            </length>
        </geometry>
        <properties>
            <radius accuracy="10%" unit="m" source="US">
                <expression>$Radius{ulnar_prox} = 0.8*$Radius{brachial_dist,1.0}</expression>
            </radius>
            <wall_thickness>
                <expression>$WallThickness[ulnar_prox] = $Radius[ulnar_prox] * $lower_arm_ratio[]</expression>
            </wall_thickness>
            <young_modulus accuracy="10%" unit="Pa" source="US">
                <scalar>2.68e+06</scalar>
            </young_modulus>
        </properties>
    </edge>
    <edge node2_id="15" node1_id="13" side="arterial" id="15" name="ulnar_dist_1">
        <geometry>
            <length accuracy="10%" unit="m" source="US">
                <expression>$Length{ulnar_dist_1} = (0.0526*$height[])*1e-2</expression>
            </length>
        </geometry>
        <properties>
            <radius_array accuracy="10%" unit="m" source="US">
                <value s="0.0">
                    <expression>$Radius{ulnar_dist_1,0.0} = 0.45*$Radius{brachial_dist,1.0}</expression>
                </value>
                <value s="1.0">
                    <expression>$Radius{ulnar_dist_1,1.0} = 0.97*$Radius{ulnar_dist_1,0.0}</expression>
                </value>
            </radius_array>
            <wall_thickness>
                <expression>$WallThickness[ulnar_dist_1] = $Radius[ulnar_dist_1] * $lower_arm_ratio[]</expression>
            </wall_thickness>
            <young_modulus accuracy="10%" unit="Pa" source="US">
                <scalar>2.68e+06</scalar>
            </young_modulus>
        </properties>
    </edge>
    <edge node2_id="21" node1_id="15" side="arterial" id="16" name="ulnar_dist_2">
        <geometry>
            <length accuracy="10%" unit="m" source="US">
                <expression>$Length{ulnar_dist_2} = (0.0526*$height[])*1e-2</expression>
            </length>
        </geometry>
        <properties>
            <radius_array accuracy="10%" unit="m" source="US">
                <value s="0.0">
                    <expression>$Radius{ulnar_dist_2,0.0} = $Radius{ulnar_dist_1,1.0}*1.0</expression>
                </value>
                <value s="1.0">
                    <expression>$Radius{ulnar_dist_2,1.0} = 0.97*$Radius{ulnar_dist_1,1.0}</expression>
                </value>
            </radius_array>
            <wall_thickness>
                <expression>$WallThickness[ulnar_dist_2] = $Radius[ulnar_dist_2] * $lower_arm_ratio[]</expression>
            </wall_thickness>
            <young_modulus accuracy="10%" unit="Pa" source="US">
                <scalar>2.68e+06</scalar>
            </young_modulus>
        </properties>
    </edge>
    <edge node2_id="14" node1_id="13" side="arterial" id="17" name="interosseous">
        <geometry>
            <length accuracy="10%" unit="m" source="US">
                <expression>$Length{interosseous} = (0.07884*$height[])*1e-2</expression>
            </length>
        </geometry>
        <properties>
            <radius accuracy="10%" unit="m" source="US">
                <expression>$Radius{interosseous} = 0.35*$Radius{brachial_dist,1.0}</expression>
            </radius>
            <wall_thickness>
                <expression>$WallThickness[interosseous] = $Radius[interosseous] * $lower_arm_ratio[]</expression>
            </wall_thickness>
            <young_modulus accuracy="10%" unit="Pa" source="US">
                <scalar>2.68e+06</scalar>
            </young_modulus>
        </properties>
    </edge>
    <edge node2_id="18" node1_id="5" side="arterial" id="18" name="left_subclavian_A">
        <geometry>
            <length accuracy="10%" unit="m" source="US">
                <expression>$Length{left_subclavian_A} = (0.0258*$height[])*1e-2</expression>
            </length>
        </geometry>
        <properties>
            <radius_array accuracy="10%" unit="m" source="US">
                <value s="0.0">
                    <expression>$Radius{left_subclavian_A,0.0} = 5.18*$bsa[]*0.5e-3</expression>
                </value>
                <value s="1.0">
                    <expression>$Radius{left_subclavian_A,1.0} = $Radius{left_subclavian_A,0.0}*0.95</expression>
                </value>
            </radius_array>
            <wall_thickness>
                <expression>$WallThickness[left_subclavian_A] = $Radius[left_subclavian_A] * $upper_arm_2_ratio[]</expression>
            </wall_thickness>
            <compliance>
                <expression>$Compliance{left_subclavian_A} = (((-0.0085*$age[]+1.135)*$gender[]+(-0.0108*$age[]+0.9942)*(1-$gender[]))*(1-$K_C1[])+((-0.0085*$age[]+1.135)*$gender[]+(-0.0108*($age[]+20)+0.9942)*(1-$gender[]))*($K_C1[]))*1e-9</expression>
            </compliance>
        </properties>
    </edge>
    <edge node2_id="19" node1_id="2" side="arterial" id="19" name="innominate">
        <geometry>
            <length accuracy="10%" unit="m" source="US">
                <expression>$Length{innominate} = (0.021*$height[])*1e-2</expression>
            </length>
        </geometry>
        <properties>
            <radius accuracy="10%" unit="m" source="US">
                <expression>$Radius{innominate} = 6.94*$bsa[]*0.5e-3</expression>
            </radius>
            <wall_thickness>
                <expression>$WallThickness[innominate] = $Radius[innominate] * $upper_arm_2_ratio[]</expression>
            </wall_thickness>
            <compliance>
                <expression>$Compliance{innominate} = (((-0.0085*$age[]+1.135)*$gender[]+(-0.0108*$age[]+0.9942)*(1-$gender[]))*(1-$K_C1[])+((-0.0085*$age[]+1.135)*$gender[]+(-0.0108*($age[]+20)+0.9942)*(1-$gender[]))*($K_C1[]))*1e-9</expression>
            </compliance>
        </properties>
    </edge>
    <edge node2_id="20" node1_id="19" side="arterial" id="20" name="right_carotid">
        <geometry>
            <length accuracy="10%" unit="m" source="US">
                <expression>$Length{right_carotid} = (0.105*$height[])*1e-2</expression>
            </length>
        </geometry>
        <properties>
            <radius accuracy="10%" unit="m" source="US">
                <expression>$Radius{right_carotid} = (6.42*$gender[]+5.74*(1-$gender[]))*0.5e-3</expression>
            </radius>
            <wall_thickness>
                <expression>$WallThickness[right_carotid] = $Radius[right_carotid] * $carotid_ratio[]</expression>
            </wall_thickness>
            <compliance>
                <expression>$Compliance{right_carotid} = (((-0.0085*$age[]+1.135)*$gender[]+(-0.0108*$age[]+0.9942)*(1-$gender[]))*(1-$K_C1[])+((-0.0085*$age[]+1.135)*$gender[]+(-0.0108*($age[]+20)+0.9942)*(1-$gender[]))*($K_C1[]))*1e-9</expression>
            </compliance>
        </properties>
    </edge>
    <edge node2_id="22" node1_id="17" side="arterial" id="21" name="palm_1">
        <geometry>
            <length accuracy="10%" unit="m" source="US">
                <scalar>2.0e-2</scalar>
            </length>
        </geometry>
        <properties>
            <radius accuracy="10%" unit="m" source="US">
                <scalar>8.5e-4</scalar>
            </radius>
            <wall_thickness>
                <expression>$WallThickness[palm_1] = $Radius[palm_1] * $lower_arm_ratio[]</expression>
            </wall_thickness>
            <young_modulus accuracy="10%" unit="Pa" source="US">
                <scalar>2.68e+06</scalar>
            </young_modulus>
        </properties>
    </edge>
    <edge node2_id="23" node1_id="22" side="arterial" id="22" name="palm_2">
        <geometry>
            <length accuracy="10%" unit="m" source="US">
                <scalar>1.5e-2</scalar>
            </length>
        </geometry>
        <properties>
            <radius accuracy="10%" unit="m" source="US">
                <scalar>8.5e-4</scalar>
            </radius>
            <wall_thickness>
                <expression>$WallThickness[palm_2] = $Radius[palm_2] * $lower_arm_ratio[]</expression>
            </wall_thickness>
            <young_modulus accuracy="10%" unit="Pa" source="US">
                <scalar>2.68e+06</scalar>
            </young_modulus>
        </properties>
    </edge>
    <edge node2_id="24" node1_id="23" side="arterial" id="23" name="palm_3">
        <geometry>
            <length accuracy="10%" unit="m" source="US">
                <scalar>1.5e-2</scalar>
            </length>
        </geometry>
        <properties>
            <radius accuracy="10%" unit="m" source="US">
                <scalar>8.5e-4</scalar>
            </radius>
            <wall_thickness>
                <expression>$WallThickness[palm_3] = $Radius[palm_3] * $lower_arm_ratio[]</expression>
            </wall_thickness>
            <young_modulus accuracy="10%" unit="Pa" source="US">
                <scalar>2.68e+06</scalar>
            </young_modulus>
        </properties>
    </edge>
    <edge node2_id="24" node1_id="25" side="arterial" id="24" name="palm_4">
        <geometry>
            <length accuracy="10%" unit="m" source="US">
                <scalar>1.5e-2</scalar>
            </length>
        </geometry>
        <properties>
            <radius accuracy="10%" unit="m" source="US">
                <scalar>8.5e-4</scalar>
            </radius>
            <wall_thickness>
                <expression>$WallThickness[palm_4] = $Radius[palm_4] * $lower_arm_ratio[]</expression>
            </wall_thickness>
            <young_modulus accuracy="10%" unit="Pa" source="US">
                <scalar>2.68e+06</scalar>
            </young_modulus>
        </properties>
    </edge>
    <edge node2_id="25" node1_id="26" side="arterial" id="25" name="palm_5">
        <geometry>
            <length accuracy="10%" unit="m" source="US">
                <scalar>1.5e-2</scalar>
            </length>
        </geometry>
        <properties>
            <radius accuracy="10%" unit="m" source="US">
                <scalar>8.5e-4</scalar>
            </radius>
            <wall_thickness>
                <expression>$WallThickness[palm_5] = $Radius[palm_5] * $lower_arm_ratio[]</expression>
            </wall_thickness>
            <young_modulus accuracy="10%" unit="Pa" source="US">
                <scalar>2.68e+06</scalar>
            </young_modulus>
        </properties>
    </edge>
    <edge node2_id="26" node1_id="21" side="arterial" id="26" name="palm_6">
        <geometry>
            <length accuracy="10%" unit="m" source="US">
                <scalar>2.0e-2</scalar>
            </length>
        </geometry>
        <properties>
            <radius accuracy="10%" unit="m" source="US">
                <scalar>8.5e-4</scalar>
            </radius>
            <wall_thickness>
                <expression>$WallThickness[palm_6] = $Radius[palm_6] * $lower_arm_ratio[]</expression>
            </wall_thickness>
            <young_modulus accuracy="10%" unit="Pa" source="US">
                <scalar>2.68e+06</scalar>
            </young_modulus>
        </properties>
    </edge>
    <edge node2_id="27" node1_id="22" side="arterial" id="27" name="thumb_finger">
        <geometry>
            <length accuracy="10%" unit="m" source="US">
                <scalar>3.0e-2</scalar>
            </length>
        </geometry>
        <properties>
            <radius accuracy="10%" unit="m" source="US">
                <scalar>7.5e-4</scalar>
            </radius>
            <wall_thickness>
                <expression>$WallThickness[thumb_finger] = $Radius[thumb_finger] * $lower_arm_ratio[]</expression>
            </wall_thickness>
            <young_modulus accuracy="10%" unit="Pa" source="US">
                <scalar>2.68e+06</scalar>
            </young_modulus>
        </properties>
    </edge>
    <edge node2_id="28" node1_id="23" side="arterial" id="28" name="index_finger">
        <geometry>
            <length accuracy="10%" unit="m" source="US">
                <scalar>3.0e-2</scalar>
            </length>
        </geometry>
        <properties>
            <radius accuracy="10%" unit="m" source="US">
                <scalar>7.5e-4</scalar>
            </radius>
            <wall_thickness>
                <expression>$WallThickness[index_finger] = $Radius[index_finger] * $lower_arm_ratio[]</expression>
            </wall_thickness>
            <young_modulus accuracy="10%" unit="Pa" source="US">
                <scalar>2.68e+06</scalar>
            </young_modulus>
        </properties>
    </edge>
    <edge node2_id="29" node1_id="24" side="arterial" id="29" name="middle_finger">
        <geometry>
            <length accuracy="10%" unit="m" source="US">
                <scalar>3.0e-2</scalar>
            </length>
        </geometry>
        <properties>
            <radius accuracy="10%" unit="m" source="US">
                <scalar>7.5e-4</scalar>
            </radius>
            <wall_thickness>
                <expression>$WallThickness[middle_finger] = $Radius[middle_finger] * $lower_arm_ratio[]</expression>
            </wall_thickness>
            <young_modulus accuracy="10%" unit="Pa" source="US">
                <scalar>2.68e+06</scalar>
            </young_modulus>
        </properties>
    </edge>
    <edge node2_id="30" node1_id="25" side="arterial" id="30" name="ring_finger">
        <geometry>
            <length accuracy="10%" unit="m" source="US">
                <scalar>3.0e-2</scalar>
            </length>
        </geometry>
        <properties>
            <radius accuracy="10%" unit="m" source="US">
                <scalar>7.5e-4</scalar>
            </radius>
            <wall_thickness>
                <expression>$WallThickness[ring_finger] = $Radius[ring_finger] * $lower_arm_ratio[]</expression>
            </wall_thickness>
            <young_modulus accuracy="10%" unit="Pa" source="US">
                <scalar>2.68e+06</scalar>
            </young_modulus>
        </properties>
    </edge>
    <edge node2_id="31" node1_id="26" side="arterial" id="31" name="little_finger">
        <geometry>
            <length accuracy="10%" unit="m" source="US">
                <scalar>3.0e-2</scalar>
            </length>
        </geometry>
        <properties>
            <radius accuracy="10%" unit="m" source="US">
                <scalar>7.5e-4</scalar>
            </radius>
            <wall_thickness>
                <expression>$WallThickness[little_finger] = $Radius[little_finger] * $lower_arm_ratio[]</expression>
            </wall_thickness>
            <young_modulus accuracy="10%" unit="Pa" source="US">
                <scalar>2.68e+06</scalar>
            </young_modulus>
        </properties>
    </edge>
</edges>
</NetworkGraph><|MERGE_RESOLUTION|>--- conflicted
+++ resolved
@@ -3,18 +3,11 @@
 <NetworkGraph id="1" version="3.0"
 xmlns:xsi="http://www.w3.org/2001/XMLSchema-instance"
 xsi:noNamespaceSchemaLocation="vascular_network_v3.2.xsd">
-    <case>
-<<<<<<< HEAD
-        <patient_id>00000</patient_id>
-        <visit>V0 (pre-OP)</visit>
-    </case>
+<case>
+	<patient_id>00000</patient_id>
+	<visit>V0 (pre-OP)</visit>
+</case>
 <nodes>
-=======
-    <patient_id>00000</patient_id>
-    <visit>V0 (pre-OP)</visit>
-  </case>
-  <nodes>
->>>>>>> b234c9ca
     <node type="inflow" id="1" name="heart"/>
     <node id="2"/>
     <node id="3"/>
